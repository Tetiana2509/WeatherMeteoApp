--- conflicted
+++ resolved
@@ -10,23 +10,12 @@
   currentTime: number;
   data?: number[];
   hours?: number[]; // local hour (0-23) for each data point, from API timezone
-  style?: ViewStyle;
-<<<<<<< HEAD
-  dataType?:
-    | 'temperature'
-    | 'precipitation'
-    | 'uv_index'
-    | 'clouds'
-    | 'brightness';
-  temperatureUnit?: 'celsius' | 'fahrenheit';
-  onIconTap?: () => void;
+  style?: ViewStyle;  
   sunriseTime?: string | null;
   sunsetTime?: string | null;
-=======
   dataType?: DataType;
   temperatureUnit?: TemperatureUnit;
   onTap?: (area: TapArea) => void;
->>>>>>> 8f18784d
 };
 
 const formatTemperature = (value: number): string => `${Math.round(value)}°`;
@@ -54,13 +43,9 @@
   style,
   dataType = 'temperature',
   temperatureUnit = 'celsius',
-<<<<<<< HEAD
-  onIconTap,
   sunriseTime,
   sunsetTime,
-=======
   onTap,
->>>>>>> 8f18784d
 }: WeatherProps) {
   // Validate and clean the input data
   const cleanData = React.useMemo(() => {
@@ -93,21 +78,7 @@
       ? Math.max(0, Math.min(currentTime, cleanData.length - 1))
       : 0;
 
-  // Choose base formatter by data type
-<<<<<<< HEAD
-  const baseFormat =
-    dataType === 'temperature'
-      ? formatTemperature
-      : dataType === 'precipitation'
-      ? formatPrecipitation
-      : dataType === 'clouds'
-      ? formatClouds
-      : dataType === 'brightness'
-  ? formatBrightness
-      : formatUVIndex;
-=======
   const baseFormat = FORMATTER[dataType];
->>>>>>> 8f18784d
 
   // For display: temperature as-is; clouds clamped to [0,100]; others clamped to >=0
   const formatData = (value: number) => {
@@ -233,20 +204,16 @@
         highTemp={Math.max(...cleanData)}
         lowTemp={Math.min(...cleanData)}
         formatData={formatData}
-<<<<<<< HEAD
-        onIconTap={onIconTap}
-  showSunTimes={dataType === 'brightness'}
-  sunriseTime={dataType === 'brightness' ? sunriseTime : undefined}
-  sunsetTime={dataType === 'brightness' ? sunsetTime : undefined}
-=======
+        showSunTimes={dataType === 'brightness'}
+        sunriseTime={dataType === 'brightness' ? sunriseTime : undefined}
+        sunsetTime={dataType === 'brightness' ? sunsetTime : undefined}
         onTap={onTap}
->>>>>>> 8f18784d
       />
       <WeatherChart
         data={plotData}
         height={height}
         currentTime={safeCurrentTime}
-  hours={hours}
+        hours={hours}
         formatData={formatData}
         smooth={dataType !== 'clouds'}
         amplitudeSteps={dataType === 'temperature' ? 3 : undefined}
