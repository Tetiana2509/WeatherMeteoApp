--- conflicted
+++ resolved
@@ -40,35 +40,6 @@
       weatherData == null
         ? []
         : dataType === 'precipitation'
-<<<<<<< HEAD
-        ? weatherData.precipitation
-        : dataType === 'uv_index'
-        ? weatherData.uv_index
-        : dataType === 'clouds'
-        ? weatherData.cloudcover
-        : dataType === 'brightness'
-        ? (() => {
-            // Compute brightness index 0..1 using solar altitude and conditions
-            try {
-              const times = weatherData!.time;
-              const lat = lastCoords?.lat ?? 0;
-              const lon = lastCoords?.lon ?? 0;
-              const tzOffsetMinutes = Math.round(
-                (weatherData?.utc_offset_seconds ?? 0) / 60,
-              );
-              return computeDaylightBrightnessIndexFromArrays(times, {
-                latitude: lat,
-                longitude: lon,
-                // Use API-provided location timezone offset in minutes
-                timezoneOffsetMinutes: tzOffsetMinutes,
-                timesAreUTC: false,
-              });
-            } catch {
-              return [] as number[];
-            }
-          })()
-        : weatherData.temperature_2m;
-=======
           ? weatherData.precipitation
           : dataType === 'uv_index'
             ? weatherData.uv_index
@@ -92,7 +63,6 @@
                   }
                 })()
                 : weatherData.temperature_2m;
->>>>>>> 8f18784d
 
     // verify data
     let convertedData = selectedData;
@@ -266,7 +236,6 @@
       return <Text style={{ color: 'red', textAlign: 'center' }}>No data</Text>;
     }
 
-<<<<<<< HEAD
     // Choose sunrise/sunset for the same local day as the filtered hourly series
     let sunriseTime: string | null = null;
     let sunsetTime: string | null = null;
@@ -308,60 +277,21 @@
       }
       currentHourIndex = idx;
     }
-=======
+    
     currentTime ??= new Date().getHours();
->>>>>>> 8f18784d
 
     return (
       <>
-        {/* <Text style={{
-        textAlign: "center",
-        fontSize: 16,
-        marginBottom: 4,
-        color: "#EEE",
-      }}>
-        🌅 Sunrise:{" "}
-        {new Date(weatherData.sunrise[0]).toLocaleTimeString("en-US", {
-          hour: "2-digit",
-          minute: "2-digit",
-        })}
-      </Text>
-      <Text style={{
-        textAlign: "center",
-        fontSize: 16,
-        marginBottom: 4,
-        color: "#EEE",
-      }}>
-        🌇 Sunset:{" "}
-        {new Date(weatherData.sunset[0]).toLocaleTimeString("en-US", {
-          hour: "2-digit",
-          minute: "2-digit",
-        })}
-      </Text> */}
-
         <Weather
           data={convertedData}
-<<<<<<< HEAD
           currentTime={currentHourIndex}
           hours={weatherData?.time?.map((t) => parseInt(t.slice(11, 13), 10))}
-          style={{
-            marginLeft: 0,
-            marginRight: 0,
-            marginTop: 0,
-            marginBottom: 0,
-          }}
           dataType={dataType}
           temperatureUnit={temperatureUnit}
-          onIconTap={onIconTap}
           sunriseTime={sunriseTime}
           sunsetTime={sunsetTime}
-=======
-          currentTime={currentTime}
           style={style}
-          dataType={dataType}
-          temperatureUnit={temperatureUnit}
           onTap={onTap}
->>>>>>> 8f18784d
         />
 
         {/* <Text style={{ color: "aqua" }}>
